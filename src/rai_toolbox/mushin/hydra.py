--- conflicted
+++ resolved
@@ -6,11 +6,9 @@
 from typing import Any, Callable, Generic, Iterable, List, Sequence, TypeVar
 
 from hydra_zen import instantiate
-<<<<<<< HEAD
-=======
 from hydra_zen.errors import HydraZenValidationError
 from hydra_zen.typing._implementations import DataClass_
->>>>>>> 9b991a33
+
 from omegaconf import OmegaConf
 
 
@@ -18,102 +16,11 @@
     return is_dataclass(cfg) or OmegaConf.is_config(cfg)
 
 
-<<<<<<< HEAD
-=======
-@overload
-def launch(
-    config: Union[DataClass_, Type[DataClass_], Mapping[str, Any]],
-    task_function: Callable[[Any], Any],
-    overrides: Optional[List[str]] = None,
-    config_name: str = "zen_launch",
-    job_name: str = "zen_launch",
-    with_log_configuration: bool = True,
-    multirun: Literal[False] = False,
-) -> JobReturn:
-    ...
-
-
-@overload
-def launch(
-    config: Union[DataClass_, Type[DataClass_], Mapping[str, Any]],
-    task_function: Callable[[Any], Any],
-    overrides: Optional[List[str]] = None,
-    config_name: str = "zen_launch",
-    job_name: str = "zen_launch",
-    with_log_configuration: bool = True,
-    multirun: Literal[True] = True,
-) -> List[List[JobReturn]]:
-    ...
-
-
-def launch(
-    config: Union[DataClass_, Type[DataClass_], Mapping[str, Any]],
-    task_function: Callable[[Any], Any],
-    overrides: Optional[List[str]] = None,
-    config_name: str = "zen_launch",
-    job_name: str = "zen_launch",
-    with_log_configuration: bool = True,
-    multirun: bool = False,
-) -> Union[JobReturn, List[List[JobReturn]]]:
-
-    cs = ConfigStore().instance()
-    cs.store(name=config_name, node=config)
-    search_path = create_config_search_path(None)
-
-    # initiate Hydra without enforcing single instance
-    config_loader = ConfigLoaderImpl(config_search_path=search_path)
-    hydra = Hydra(task_name=job_name, config_loader=config_loader)
-
-    if not multirun:
-        # Here we can use Hydra's `run` method
-        job = hydra.run(
-            config_name=config_name,
-            task_function=task_function,
-            overrides=overrides if overrides is not None else [],
-            with_log_configuration=with_log_configuration,
-        )
-
-    else:
-        # Instead of running Hydra's `multirun` method we instantiate
-        # and run the sweeper method.  This allows us to run local
-        # sweepers and launchers without installing them in `hydra_plugins`
-        # package directory.
-        cfg = hydra.compose_config(
-            config_name=config_name,
-            overrides=overrides if overrides is not None else [],
-            with_log_configuration=with_log_configuration,
-            run_mode=RunMode.MULTIRUN,
-        )
-
-        callbacks = Callbacks(cfg)
-        callbacks.on_multirun_start(config=cfg, config_name=config_name)
-
-        # Instantiate sweeper without using Hydra's Plugin discovery (Zen!)
-        sweeper = instantiate(cfg.hydra.sweeper)
-        assert isinstance(sweeper, Sweeper)
-        sweeper.setup(
-            config=cfg,
-            hydra_context=HydraContext(
-                config_loader=hydra.config_loader, callbacks=callbacks
-            ),
-            task_function=task_function,
-        )
-
-        task_overrides = OmegaConf.to_container(cfg.hydra.overrides.task, resolve=False)
-        assert isinstance(task_overrides, list)
-
-        job = sweeper.sweep(arguments=task_overrides)
-        callbacks.on_multirun_end(config=cfg, config_name=config_name)
-
-    return job
-
-
 SKIPPED_PARAM_KINDS = frozenset(
     (Parameter.POSITIONAL_ONLY, Parameter.VAR_KEYWORD, Parameter.VAR_POSITIONAL)
 )
 
 
->>>>>>> 9b991a33
 T1 = TypeVar("T1")
 
 
