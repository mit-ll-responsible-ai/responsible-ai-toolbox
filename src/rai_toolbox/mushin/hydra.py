# Copyright 2022, MASSACHUSETTS INSTITUTE OF TECHNOLOGY
# Subject to FAR 52.227-11 – Patent Rights – Ownership by the Contractor (May 2014).
# SPDX-License-Identifier: MIT
from dataclasses import is_dataclass
from inspect import Parameter, signature
from typing import Any, Callable, Generic, Iterable, List, Sequence, TypeVar

from hydra_zen import instantiate
from hydra_zen.errors import HydraZenValidationError
from hydra_zen.typing._implementations import DataClass_

from omegaconf import OmegaConf
<<<<<<< HEAD
from typing_extensions import Literal, ParamSpec

T1 = TypeVar("T1")
P = ParamSpec("P")
=======
>>>>>>> b1dcb6c6


def is_config(cfg: Any) -> bool:
    return is_dataclass(cfg) or OmegaConf.is_config(cfg)


SKIPPED_PARAM_KINDS = frozenset(
    (Parameter.POSITIONAL_ONLY, Parameter.VAR_KEYWORD, Parameter.VAR_POSITIONAL)
)


PreCall = Optional[Union[Callable[[Any], Any], Iterable[Callable[[Any], Any]]]]
PostCall = Optional[Union[Callable[[Any, T1], Any], Iterable[Callable[[Any, T1], Any]]]]


def _flat_call(x: Iterable[Callable[P, Any]]):
    def f(*args: P.args, **kwargs: P.kwargs) -> None:
        for fn in x:
            fn(*args, **kwargs)

    return f


# TODO: - zen's instantiation should be memoized so that subsequent access
#         to an attribute returns the same instance
#       - zen should interface with a singelton that "recognizes"
#         the configs that it interacts with
class Zen(Generic[P, T1]):
    def __init__(
        self,
        func: Callable[P, T1],
        pre_call: PreCall = None,
        post_call: PostCall[T1] = None,
    ) -> None:
        self.func: Callable[P, T1] = func
        self.parameters = signature(self.func).parameters
        self.pre_call = (
            pre_call if not isinstance(pre_call, Iterable) else _flat_call(pre_call)
        )
        self.post_call = (
            post_call if not isinstance(post_call, Iterable) else _flat_call(post_call)
        )

    def validate(self, cfg: Any, excluded_params: Iterable[str] = ()):
        excluded_params = set(excluded_params)

        if callable(cfg):
            cfg = cfg()  # instantiate dataclass to result default-factory

        num_pos_only = sum(
            p.kind is p.POSITIONAL_ONLY for p in self.parameters.values()
        )
        if num_pos_only:
            assert hasattr(cfg, "_args_")
            assert len(cfg._args_) == num_pos_only

        missing_params: List[str] = []
        for name, param in self.parameters.items():
            if name in excluded_params:
                continue

            if param.kind in SKIPPED_PARAM_KINDS:
                continue
            if not hasattr(cfg, name) and param.default is param.empty:
                missing_params.append(name)

        if missing_params:
            raise HydraZenValidationError(
                f"`cfg` is missing the following fields: {', '.join(missing_params)}"
            )

    def __call__(self, cfg: Any, *args: Any, **kwargs: Any) -> T1:
        if callable(cfg):
            cfg = cfg()  # instantiate dataclass to resolve default-factory

        if self.pre_call is not None:
            self.pre_call(cfg)

        if not args:
            args_ = getattr(cfg, "_args_", [])
            assert isinstance(args_, Sequence)
            args_ = list(args_)
        else:
            args_ = list(args)

        del args

        cfg_kwargs = {
            name: (
                getattr(cfg, name, param.default)
                if param.default is not param.empty
                else getattr(cfg, name)
            )
            for name, param in self.parameters.items()
            if param.kind not in SKIPPED_PARAM_KINDS and name not in kwargs
        }

        # instantiate any configs
        args_ = [instantiate(x) if is_config(x) else x for x in args_]
        cfg_kwargs = {
            name: instantiate(val) if is_config(val) else val
            for name, val in cfg_kwargs.items()
        }
        kwargs = {
            name: instantiate(val) if is_config(val) else val
            for name, val in kwargs.items()
        }
        out = self.func(*args_, **cfg_kwargs, **kwargs)  # type: ignore

        if self.post_call is not None:
            self.post_call(cfg, out)

        return out


@overload
def zen(
    __func: Callable[P, T1],
    *,
    pre_call: PreCall = ...,
    post_call: PostCall = ...,
) -> Zen[P, T1]:  # pragma: no cover
    ...


@overload
def zen(
    __func: Literal[None] = None,
    *,
    pre_call: PreCall = ...,
    post_call: PostCall[T1] = ...,
) -> Callable[[Callable[P, T1]], Zen[P, T1]]:  # pragma: no cover
    ...


@overload
def zen(
    __func: Optional[Callable[P, T1]] = None,
    *,
    pre_call: PreCall = None,
    post_call: PostCall[T1] = None,
) -> Union[Zen[P, T1], Callable[[Callable[P, T1]], Zen[P, T1]]]:  # pragma: no cover
    ...


def zen(
    __func: Optional[Callable[P, T1]] = None,
    *,
    pre_call: PreCall = None,
    post_call: PostCall[T1] = None,
) -> Union[Zen[P, T1], Callable[[Callable[P, T1]], Zen[P, T1]]]:

    if __func is None:

        def wrap(f: Callable[P, T1]) -> Zen[P, T1]:
            return Zen(func=f, pre_call=pre_call, post_call=post_call)

        return wrap
    return Zen(__func, pre_call=pre_call, post_call=post_call)<|MERGE_RESOLUTION|>--- conflicted
+++ resolved
@@ -3,20 +3,26 @@
 # SPDX-License-Identifier: MIT
 from dataclasses import is_dataclass
 from inspect import Parameter, signature
-from typing import Any, Callable, Generic, Iterable, List, Sequence, TypeVar
+from typing import (
+    Any,
+    Callable,
+    Generic,
+    Iterable,
+    List,
+    Optional,
+    Sequence,
+    TypeVar,
+    Union,
+    overload,
+)
 
 from hydra_zen import instantiate
 from hydra_zen.errors import HydraZenValidationError
-from hydra_zen.typing._implementations import DataClass_
-
 from omegaconf import OmegaConf
-<<<<<<< HEAD
 from typing_extensions import Literal, ParamSpec
 
 T1 = TypeVar("T1")
 P = ParamSpec("P")
-=======
->>>>>>> b1dcb6c6
 
 
 def is_config(cfg: Any) -> bool:
