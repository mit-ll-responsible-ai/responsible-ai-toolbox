--- conflicted
+++ resolved
@@ -39,13 +39,8 @@
     )
     module = builds(TestLightningModule)
     Config = make_config(trainer=trainer, wrong_config_name=module, devices=2)
-<<<<<<< HEAD
     with pytest.raises(ConfigAttributeError):
         launch(Config, zen(pl_main_task))
-=======
-    with pytest.raises(TypeError):
-        launch(Config, pl_main_task)  # type: ignore
->>>>>>> 7c9401c6
 
 
 @pytest.mark.skipif(
