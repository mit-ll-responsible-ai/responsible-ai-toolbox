# Copyright 2023, MASSACHUSETTS INSTITUTE OF TECHNOLOGY
# Subject to FAR 52.227-11 – Patent Rights – Ownership by the Contractor (May 2014).
# SPDX-License-Identifier: MIT
import pytest
<<<<<<< HEAD
=======
from hydra_zen import builds, make_config
from hydra_zen.errors import HydraZenValidationError
from hypothesis import given, strategies as st
>>>>>>> ddaacf29

from rai_toolbox.errors import RAIToolboxDeprecationWarning
from rai_toolbox.mushin.hydra import zen


<<<<<<< HEAD
def test_deprecation():
    with pytest.warns(RAIToolboxDeprecationWarning):
        zen(lambda x: x)
=======
def function(x: int, y: int, z: int = 2):
    return x * y * z


def function_with_args(x: int, y: int, z: int = 2, *args):
    return x * y * z


def function_with_kwargs(x: int, y: int, z: int = 2, **kwargs):
    return x * y * z


def function_with_args_kwargs(x: int, y: int, z: int = 2, *args, **kwargs):
    return x * y * z


class A:
    def f(self, x: int, y: int, z: int = 2):
        return x * y * z


method = A().f


def test_zen_is_deprecated():
    with pytest.warns(FutureWarning):
        zen(lambda x: None)


@pytest.mark.parametrize(
    "func",
    [
        function,
        function_with_args,
        function_with_kwargs,
        function_with_args_kwargs,
        method,
    ],
)
@pytest.mark.parametrize(
    "cfg",
    [
        make_config(),
        make_config(not_a_field=2),
        make_config(x=1),
        make_config(y=2, z=4),
    ],
)
@pytest.mark.filterwarnings("ignore:rai_toolbox.mushin.zen will be removed")
def test_zen_validation(cfg, func):
    with pytest.raises(HydraZenValidationError):
        zen(func).validate(cfg)


@pytest.mark.parametrize(
    "func",
    [
        function,
        function_with_args,
        function_with_kwargs,
        function_with_args_kwargs,
        method,
    ],
)
@given(
    x=st.integers(-10, 10),
    y=st.integers(-10, 10),
    kwargs=st.dictionaries(st.sampled_from(["z", "not_a_field"]), st.integers()),
    instantiate_cfg=st.booleans(),
)
@pytest.mark.filterwarnings("ignore:rai_toolbox.mushin.zen will be removed")
def test_zen_call(x: int, y: int, kwargs: dict, instantiate_cfg, func):

    cfg = make_config(x=x, y=y, **kwargs)
    if instantiate_cfg:
        cfg = cfg()

    kwargs.pop("not_a_field", None)
    expected = func(x, y, **kwargs)
    actual = zen(func)(cfg)
    assert expected == actual


def g(x: int):
    return x


def raises():
    raise AssertionError("shouldn't have been called!")


zen_g = zen(g)


@pytest.mark.parametrize(
    "call",
    [
        lambda x: zen_g(make_config(x=builds(int, x))),
        lambda x: zen_g(make_config(x=builds(raises), y=builds(raises)), x=x),
        lambda x: zen_g(
            make_config(x=builds(raises), y=builds(raises)), x=builds(int, x)
        ),
    ],
)
@given(x=st.integers(-10, 10))
@pytest.mark.filterwarnings("ignore:rai_toolbox.mushin.zen will be removed")
def test_instantiation(call, x):
    assert call(x) == x


@pytest.mark.filterwarnings("ignore:rai_toolbox.mushin.zen will be removed")
def test_zen_works_with_non_builds():
    bigger_cfg = make_config(super_conf=make_config(a=builds(int)))
    out = zen(lambda super_conf: super_conf)(bigger_cfg)
    assert out.a == 0


class Pre:
    record = []


class Post:
    record = []


pre_call_strat = st.just(lambda cfg: Pre.record.append(cfg.x))
post_call_strat = st.just(lambda cfg, result: Post.record.append((cfg.y, result)))


@given(
    pre_call=(pre_call_strat | st.lists(pre_call_strat)),
    post_call=(post_call_strat | st.lists(post_call_strat)),
)
@pytest.mark.filterwarnings("ignore:rai_toolbox.mushin.zen will be removed")
def test_pre_and_post_call(pre_call, post_call):
    Pre.record.clear()
    Post.record.clear()
    cfg = make_config(x=1, y="a")
    assert zen(pre_call=pre_call, post_call=post_call)(g)(cfg=cfg) == 1
    assert Pre.record == [1] * (len(pre_call) if isinstance(pre_call, list) else 1)
    assert Post.record == [("a", 1)] * (
        len(post_call) if isinstance(post_call, list) else 1
    )
>>>>>>> ddaacf29
<|MERGE_RESOLUTION|>--- conflicted
+++ resolved
@@ -2,163 +2,11 @@
 # Subject to FAR 52.227-11 – Patent Rights – Ownership by the Contractor (May 2014).
 # SPDX-License-Identifier: MIT
 import pytest
-<<<<<<< HEAD
-=======
-from hydra_zen import builds, make_config
-from hydra_zen.errors import HydraZenValidationError
-from hypothesis import given, strategies as st
->>>>>>> ddaacf29
 
 from rai_toolbox.errors import RAIToolboxDeprecationWarning
 from rai_toolbox.mushin.hydra import zen
 
 
-<<<<<<< HEAD
 def test_deprecation():
     with pytest.warns(RAIToolboxDeprecationWarning):
-        zen(lambda x: x)
-=======
-def function(x: int, y: int, z: int = 2):
-    return x * y * z
-
-
-def function_with_args(x: int, y: int, z: int = 2, *args):
-    return x * y * z
-
-
-def function_with_kwargs(x: int, y: int, z: int = 2, **kwargs):
-    return x * y * z
-
-
-def function_with_args_kwargs(x: int, y: int, z: int = 2, *args, **kwargs):
-    return x * y * z
-
-
-class A:
-    def f(self, x: int, y: int, z: int = 2):
-        return x * y * z
-
-
-method = A().f
-
-
-def test_zen_is_deprecated():
-    with pytest.warns(FutureWarning):
-        zen(lambda x: None)
-
-
-@pytest.mark.parametrize(
-    "func",
-    [
-        function,
-        function_with_args,
-        function_with_kwargs,
-        function_with_args_kwargs,
-        method,
-    ],
-)
-@pytest.mark.parametrize(
-    "cfg",
-    [
-        make_config(),
-        make_config(not_a_field=2),
-        make_config(x=1),
-        make_config(y=2, z=4),
-    ],
-)
-@pytest.mark.filterwarnings("ignore:rai_toolbox.mushin.zen will be removed")
-def test_zen_validation(cfg, func):
-    with pytest.raises(HydraZenValidationError):
-        zen(func).validate(cfg)
-
-
-@pytest.mark.parametrize(
-    "func",
-    [
-        function,
-        function_with_args,
-        function_with_kwargs,
-        function_with_args_kwargs,
-        method,
-    ],
-)
-@given(
-    x=st.integers(-10, 10),
-    y=st.integers(-10, 10),
-    kwargs=st.dictionaries(st.sampled_from(["z", "not_a_field"]), st.integers()),
-    instantiate_cfg=st.booleans(),
-)
-@pytest.mark.filterwarnings("ignore:rai_toolbox.mushin.zen will be removed")
-def test_zen_call(x: int, y: int, kwargs: dict, instantiate_cfg, func):
-
-    cfg = make_config(x=x, y=y, **kwargs)
-    if instantiate_cfg:
-        cfg = cfg()
-
-    kwargs.pop("not_a_field", None)
-    expected = func(x, y, **kwargs)
-    actual = zen(func)(cfg)
-    assert expected == actual
-
-
-def g(x: int):
-    return x
-
-
-def raises():
-    raise AssertionError("shouldn't have been called!")
-
-
-zen_g = zen(g)
-
-
-@pytest.mark.parametrize(
-    "call",
-    [
-        lambda x: zen_g(make_config(x=builds(int, x))),
-        lambda x: zen_g(make_config(x=builds(raises), y=builds(raises)), x=x),
-        lambda x: zen_g(
-            make_config(x=builds(raises), y=builds(raises)), x=builds(int, x)
-        ),
-    ],
-)
-@given(x=st.integers(-10, 10))
-@pytest.mark.filterwarnings("ignore:rai_toolbox.mushin.zen will be removed")
-def test_instantiation(call, x):
-    assert call(x) == x
-
-
-@pytest.mark.filterwarnings("ignore:rai_toolbox.mushin.zen will be removed")
-def test_zen_works_with_non_builds():
-    bigger_cfg = make_config(super_conf=make_config(a=builds(int)))
-    out = zen(lambda super_conf: super_conf)(bigger_cfg)
-    assert out.a == 0
-
-
-class Pre:
-    record = []
-
-
-class Post:
-    record = []
-
-
-pre_call_strat = st.just(lambda cfg: Pre.record.append(cfg.x))
-post_call_strat = st.just(lambda cfg, result: Post.record.append((cfg.y, result)))
-
-
-@given(
-    pre_call=(pre_call_strat | st.lists(pre_call_strat)),
-    post_call=(post_call_strat | st.lists(post_call_strat)),
-)
-@pytest.mark.filterwarnings("ignore:rai_toolbox.mushin.zen will be removed")
-def test_pre_and_post_call(pre_call, post_call):
-    Pre.record.clear()
-    Post.record.clear()
-    cfg = make_config(x=1, y="a")
-    assert zen(pre_call=pre_call, post_call=post_call)(g)(cfg=cfg) == 1
-    assert Pre.record == [1] * (len(pre_call) if isinstance(pre_call, list) else 1)
-    assert Post.record == [("a", 1)] * (
-        len(post_call) if isinstance(post_call, list) else 1
-    )
->>>>>>> ddaacf29
+        zen(lambda x: x)